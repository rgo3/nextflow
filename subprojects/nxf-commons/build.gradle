/*
 * Copyright (c) 2013-2014, Centre for Genomic Regulation (CRG).
 * Copyright (c) 2013-2014, Paolo Di Tommaso and the respective authors.
 *
 *   This file is part of 'Nextflow'.
 *
 *   Nextflow is free software: you can redistribute it and/or modify
 *   it under the terms of the GNU General Public License as published by
 *   the Free Software Foundation, either version 3 of the License, or
 *   (at your option) any later version.
 *
 *   Nextflow is distributed in the hope that it will be useful,
 *   but WITHOUT ANY WARRANTY; without even the implied warranty of
 *   MERCHANTABILITY or FITNESS FOR A PARTICULAR PURPOSE.  See the
 *   GNU General Public License for more details.
 *
 *   You should have received a copy of the GNU General Public License
 *   along with Nextflow.  If not, see <http://www.gnu.org/licenses/>.
 */
apply plugin: 'groovy'

sourceSets {
    main.java.srcDirs = []
    main.groovy.srcDirs = ['src/main']
    main.resources.srcDirs = ['src/resources']
    test.groovy.srcDirs = ['src/test']
    test.java.srcDirs = []
    test.resources.srcDirs = []
}

dependencies {
<<<<<<< HEAD
    compile "org.codehaus.groovy:groovy:2.3.8"
    compile "org.codehaus.groovy:groovy-nio:2.3.8"
=======
    compile "org.codehaus.groovy:groovy:2.3.9"
    compile "org.codehaus.groovy:groovy-nio:2.3.9"
>>>>>>> 5a8947ba
    compile "ch.qos.logback:logback-classic:1.1.2"
    compile "commons-lang:commons-lang:2.6"
    compile 'com.google.guava:guava:16.0.1'

    /* testCompile inherited from top gradle build file */
}
<|MERGE_RESOLUTION|>--- conflicted
+++ resolved
@@ -29,13 +29,8 @@
 }
 
 dependencies {
-<<<<<<< HEAD
-    compile "org.codehaus.groovy:groovy:2.3.8"
-    compile "org.codehaus.groovy:groovy-nio:2.3.8"
-=======
     compile "org.codehaus.groovy:groovy:2.3.9"
     compile "org.codehaus.groovy:groovy-nio:2.3.9"
->>>>>>> 5a8947ba
     compile "ch.qos.logback:logback-classic:1.1.2"
     compile "commons-lang:commons-lang:2.6"
     compile 'com.google.guava:guava:16.0.1'
